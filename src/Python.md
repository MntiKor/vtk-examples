# Python Examples

Please see [this page](https://www.vtk.org/Wiki/VTK/PythonDevelopment) to learn how to setup your environment to use VTK in Python.

It would be appreciated if there are any Python VTK experts who could convert any of the [c++ examples](/Cxx) to Python!

!!! info
    [This table](/Coverage/PythonVTKClassesUsed.md) shows the VTK classes covered by the examples.

!!! info
    [This table](/Coverage/PythonVTKClassesNotUsed.md) shows VTK classes that do not have an example. Please add examples in your area of expertise!

## Hello World

| Example Name | Classes Demonstrated | Description | Image |
|--------------|----------------------|-------------|-------|
[CylinderExample](/Python/GeometricObjects/CylinderExample)| vtkPolyDataMapper vtkActor vtkRenderer vtkRenderWindow vtkRenderWindowInteractor | Cylinder example from the VTK Textbook and source code. A hello world example

## Simple Operations

| Example Name | Classes Demonstrated | Description | Image |
|--------------|----------------------|-------------|-------|
[DistanceBetweenPoints](/Python/SimpleOperations/DistanceBetweenPoints) | vtkMath::Distance2BetweenPoints |

## Input and Output
### Output

| Example Name | Classes Demonstrated | Description | Image |
|--------------|----------------------|-------------|-------|
[PLYWriter](/Python/IO/PLYWriter)| vtkPLYWriter |
[STLWriter](/Python/IO/STLWriter) | vtkSTLWriter |

### Input

| Example Name | Classes Demonstrated | Description | Image |
|--------------|----------------------|-------------|-------|
[STLReader](/Python/IO/STLReader)| vtkSTLReader |
[UnstructuredGridReader](/Python/IO/UnstructuredGridReader)| vtkUnstructuredGridReader | Using vtkUnstructuredGridReader to read a (legacy) *.vtk file
[VTPReader](/Python/IO/VTPReader)| vtkXMLPolyDataReader | Needs fixing.


## Working with Arrays

| Example Name | Classes Demonstrated | Description | Image |
|--------------|----------------------|-------------|-------|
[GetValues](/Python/Arrays/GetValues) | GetTuple3 |
[RenameArray](/Python/Arrays/RenameArray) | SetName |

### Image Format

#### Output

| Example Name | Classes Demonstrated | Description | Image |
|--------------|----------------------|-------------|-------|
[ImageWriter](/Python/IO/ImageWriter) | vtkBMPWriter vtkJPEGWriter vtkPNMWriter vtkPostScriptWriter vtkTIFFWriter vtkPNGWriter vtkWindowToImageFilter | Write an imagefile based on the file extension.

## Geometric Objects

### Display

| Example Name | Classes Demonstrated | Description | Image |
|--------------|----------------------|-------------|-------|
[Arrow](/Python/GeometricObjects/Arrow) | vtkArrowSource |
[Axes](/Python/GeometricObjects/Axes) | vtkAxesActor |
[Cell3DDemonstration](/Python/GeometricObjects/Cell3DDemonstration) | vtkHexagonalPrism vtkHexahedron vtkPentagonalPrism  vtkPolyhedron vtkPyramid vtkTetra vtkVoxel vtkWedge vtkUnstructuredGrid | Sample objects are generated from the classes derived from vtkCell3D and displayed.
[ColoredLines](/Python/GeometricObjects/ColoredLines) | vtkCellData vtkLine |
[Cone](/Python/GeometricObjects/Cone) | vtkConeSource |
[Cube](/Python/GeometricObjects/Cube) | vtkCubeSource |
[Cylinder](/Python/GeometricObjects/Cylinder) | vtkCylinderSource |
[DataSetSurface](/Python/GeometricObjects/DataSetSurface) | vtkDataSetSurfaceFilter |
[Disk](/Python/GeometricObjects/Disk) | vtkDiskSource | A circle with a hole in it.
[Frustum](/Python/GeometricObjects/Frustum) | vtkFrustumSource |
[GeometricObjectsDemo](/Python/GeometricObjects/GeometricObjectsDemo) |  |
[Hexahedron](/Python/GeometricObjects/Hexahedron)| vtkHexahedron |
[LineSource](/Python/GeometricObjects/LineSource) | vtkLineSource |
[LongLine](/Python/GeometricObjects/LongLine) | vtkLine |
[OrientedArrow](/Python/GeometricObjects/OrientedArrow) | vtkArrowSource |
[Plane](/Python/GeometricObjects/Plane)| vtkPlaneSource |
[PlanesIntersection](/Python/GeometricObjects/PlanesIntersection)| vtkPlanesIntersection |
[Planes](/Python/GeometricObjects/Planes)| vtkPlanes vtkHull | We create a convex hull of the planes for display purposes.
[PlatonicSolid](/Python/GeometricObjects/PlatonicSolid) | vtkPlatonicSolidSource | All five platonic solids are displayed.
[PointSource](/Python/GeometricObjects/PointSource) | vtkPointSource |
[Point](/Python/GeometricObjects/Point) | vtkPoints |
[Polyline](/Python/GeometricObjects/Polyline) | vtkPolyLine | This example demonstrates how to create a polygon through several ordered points.
[PolygonIntersection](/Python/GeometricObjects/PolygonIntersection) | vtkPolygon | IntersectWithLine()
[Polygon](/Python/GeometricObjects/Polygon) | vtkPolygon |
[Pyramid](/Python/GeometricObjects/Pyramid) | vtkPyramid |
[Quad](/Python/GeometricObjects/Quad) | vtkQuad |
[RegularPolygonSource](/Python/GeometricObjects/RegularPolygonSource) | vtkRegularPolygonSource |
[Sphere](/Python/GeometricObjects/Sphere) | vtkSphereSource |
[Tetrahedron](/Python/GeometricObjects/Tetrahedron) | vtkTetra |
[TextActor](/Python/GeometricObjects/TextActor)  | vtkTextActor | 2D "HUD-type" text
[TriangleStrip](/Python/GeometricObjects/TriangleStrip) | vtkTriangleStrip | 
[Triangle](/Python/GeometricObjects/Triangle) | vtkTriangle |
[Vertex](/Python/GeometricObjects/Vertex) | vtkVertex |

### Parametric Objects

| Example Name | Classes Demonstrated | Description | Image |
|--------------|----------------------|-------------|-------|
[ParametricObjectsDemo](/Python/GeometricObjects/ParametricObjectsDemo) | vtkParametricBoy vtkParametricConicSpiral vtkParametricCrossCap vtkParametricDini vtkParametricEllipsoid vtkParametricEnneper vtkParametricFigure8Klein vtkParametricKlein vtkParametricMobius vtkParametricRandomHills vtkParametricRoman vtkParametricSpline vtkParametricSuperEllipsoid vtkParametricSuperToroid vtkParametricTorus| Demonstration of of the vtkParametric classes added by Andrew Maclean. All the objects are displayed in a 4X4 array. 
[ParametricObjects](/Python/GeometricObjects/ParametricObjects) | | Uncomment the object that you wish to be displayed.

## Implicit Functions and Iso-surfaces


| Example Name | Classes Demonstrated | Description | Image |
|--------------|----------------------|-------------|-------|
[ImplicitDataSet](/Python/ImplicitFunctions/ImplicitDataSet) | vtkImplicitDataSet | vtkIdType  n/a. This is just a typedef, Python, you can use a python "int" or "long" for vtkIdType.

## Implicit Functions

| Example Name | Classes Demonstrated | Description | Image |
|--------------|----------------------|-------------|-------|
[Boolean](/Python/Implicit/Boolean) | vtkImplicitBoolean | Demonstrate booleans of two different implicit functions
[Quadric](/Python/Implicit/Quadric) | vtkQuadric | Create an ellipsoid using an implicit quadric
[Sphere](/Python/Implicit/Sphere) | vtkSphere | Demonstrate sampling of a sphere implicit function

## Working with PolyData

| Example Name | Classes Demonstrated | Description | Image |
|--------------|----------------------|-------------|-------|
[BooleanOperationPolyDataFilter](/Python/PolyData/BooleanOperationPolyDataFilter) | vtkBooleanOperationPolyDataFilter | This example performs a boolean operation (Intersection, Union, Difference) of two PolyData
[ColoredTriangle](/Python/PolyData/ColoredTriangle) | vtkTriangle | Creates a file TriangleColored.vtp.
[CombinePolyData](/Python/Filtering/CombinePolyData) | vtkAppendPolyData | This example combines Polydata objects, and displays the result to the screen.
[Cube](/Python/DataManipulation/Cube) | vtkPolyData |
[CurvaturesDemo](/Python/Polydata/CurvaturesDemo) | vtkCurvatures  vtkColorTransferFunction  | Demonstrates how to get the Gaussian and Mean curvatures of a surface.
[FilledPolygon](/Python/Polydata/FilledPolygon) | vtkCutter |
[ImplicitPolyDataDistance](/Python/PolyData/ImplicitPolyDataDistance) | vtkImplicitPolyDataDistance |
[IterativeClosestPoints](/Python/Filtering/IterativeClosestPoints) | vtkIterativeClosestPointTransform |
[KochSnowflake](/Python/Visualization/KochSnowflake) | vtkPolyData vtkCellArray vtkPoints vtkPolyLine | This example draws a Koch snowflake fractal using recursive functions and some of the convenient tools in the toolkit.
[LineOnMesh](/Python/DataManipulation/LineOnMesh) | vtkCellLocator vtkParametricSpline |
[MeshLabelImageColor](/Python/DataManipulation/MeshLabelImageColor) | vtkDiscreteMarchingCubes |
[Outline](/Python/PolyData/Outline) | vtkOutlineFilter|
[PolyDataContourToImageData](/Python/PolyData/PolyDataContourToImageData) | vtkLinearExtrusionFilter vtkPolyDataToImageStencil |
[PolyDataToImageDataStencil](/Python/PolyData/PolyDataToImageDataStencil) | vtkPolyDataToImageStencil |
[RotationAroundLine](/Python/PolyData/RotationAroundLine) | vtkTransformPolyDataFilter  |
[RuledSurfaceFilter](/Python/PolyData/RuledSurfaceFilter) | vtkRuledSurfaceFilter |
[SmoothMeshGrid](/Python/PolyData/SmoothMeshGrid) | vtkLoopSubdivisionFilter vtkButterflySubdivisionFilter |
[SolidColoredTriangle](/Python/PolyData/SolidColoredTriangle) | vtkTriangle | Writes out a file TriangleSolidColor.vtp.
[TriangleColoredPoints](/Python/PolyData/TriangleColoredPoints) | vtkUnsignedCharArray |
[TriangleCornerVertices](/Python/PolyData/TriangleCornerVertices) | vtkCellArray |
[TriangleCorners](/Python/PolyData/TriangleCorners) | vtkXMLPolyDataWriter |
[WarpVector](/Python/PolyData/WarpVector) | vtkLine vtkDoubleArray vtkPolyData vtkWarpVector | This example warps/deflects a line.
[WriteTriangleToFile](/Python/IO/WriteTriangleToFile) | vtkTriangle |

## Working with 3D Data

| Example Name | Classes Demonstrated | Description | Image |
|--------------|----------------------|-------------|-------|
[ExtractSelection](/Python/PolyData/ExtractSelection) | vtkExtractSelection |
[ExtractSelectionCells](/Python/PolyData/ExtractSelectionCells) | vtkExtractSelection | Extract cell, select cell.

### Working with Structured 3D Data
This section includes vtkImageData, vtkStructuredGrid, and vtkRectilinearGrid.

#### vtkImageData

| Example Name | Classes Demonstrated | Description | Image |
|--------------|----------------------|-------------|-------|
[ImageWeightedSum](/Python/ImageData/ImageWeightedSum) | vtkImageWeightedSum |Add two or more images.


#### vtkRectilinearGrid

| Example Name | Classes Demonstrated | Description | Image |
|--------------|----------------------|-------------|-------|
[RectilinearGrid](/Python/RectilinearGrid/RectilinearGrid) | vtkRectilinearGrid |create a rectilinear grid

### Working with Meshes
This section includes examples of manipulating meshes.

| Example Name | Classes Demonstrated | Description | Image |
|--------------|----------------------|-------------|-------|
[ClipDataSetWithPolydata](/Python/Meshes/ClipDataSetWithPolydata) | vtkClipDataSet vtkImplicitPolyDataDistance vtkRectilinearGrid |clip a vtkRectilinearGrid with arbitrary polydata. In this example, use a vtkConeSource to generate polydata to slice the grid, resulting in an unstructured grid.
[DelaunayMesh](/Python/Modelling/DelaunayMesh)| vtkDelaunay2D vtkMinimalStandardRandomSequence vtkExtractEdges vtkGlyph3D vtkTubeFilter | Two-dimensional Delaunay triangulation of a random set of points. Points and edges are shown highlighted with sphere glyphs and tubes.

## Rendering
| Example Name | Classes Demonstrated | Description | Image |
|--------------|----------------------|-------------|-------|
[DottedLine](/Python/Rendering/DottedLine) | | This needs a re-work, see StippledLine.cxx 
[Rotations](/Python/Rendering/Rotations)| vtkActor::RotateX,Y,Z vtkRenderer::EraseOff | Rotations of a cow about her axes.
[WalkCow](/Python/Rendering/WalkCow) | vtkBYUReader renWin::EraseOff() vtkActor | This generates Figs. 3-31, 3-32, 3-33 found in VTKTextbook.pdf.

## Texture Mapping
| Example Name | Classes Demonstrated | Description | Image |
|--------------|----------------------|-------------|-------|
[TextureThreshold](/Python/Texture/TextureThreshold)| vtkTexture vtkThresholdTextureCoords vtkStructuredGridGeometryFilter | Demonstrate the use of scalar thresholds to show values of flow density on three planes.

## Visualization

| Example Name | Classes Demonstrated | Description | Image |
|--------------|----------------------|-------------|-------|
[AssignCellColorsFromLUT](/Python/Visualization/AssignCellColorsFromLUT) | vtkNamedColors vtkPlaneSource vtkLookupTable vtkColorTransferFunction | Demonstrates how to assign colors to cells in a vtkPolyData structure using lookup tables.
[Camera](/Python/Visualization/Camera) | vtkCamera | Positioning and aiming the camera.
[ClampGlyphSizes](/Python/Visualization/ClampGlyphSizes) | vtkGlyph3D | Use vtkGlyph3D with ClampingOn to limit glyph sizes
[ColorActor](/Python/Visualization/ColorActor) | vtkActor::GetProperty()::SetColor | Colour the actor.
[CubeAxesActor](/Python/Visualization/CubeAxesActor) | vtkCubeAxesActor | 
[CurvatureBandsWithGlyphs](/Python/Visualization/CurvatureBandsWithGlyphs) | vtkCurvatures vtkBandedPolyDataContourFilter vtkLookupTable vtkColorSeries vtkGlyph3D | Demonstrates the coloring of a surface by partitioning the gaussian curvature of a surface into bands and using arrows to display the normals on the surface.
[Cutter](/Python/VisualizationAlgorithms/Cutter) | vtkCutter |
[DisplacementPlot](/Python/VisualizationAlgorithms/DisplacementPlot) | vtkColorTransferFunction vtkWarpVector vtkVectorDot | Show modal lines for a vibrating beam.
[ElevationBandsWithGlyphs](/Python/Visualization/ElevationBandsWithGlyphs) | vtkBandedPolyDataContourFilter vtkLookupTable vtkColorSeries vtkGlyph3D | Demonstrates the coloring of a surface by partitioning the elevation into bands and using arrows to display the normals on the surface.
[GlyphTable](/Python/Visualization/GlyphTable) | vtkGlyph3D | Vary the shapes of glyphed points using a glyph table
[Hanoi](/Python/Visualization/Hanoi)|  | Towers of Hanoi.
[Hawaii](/Python/Visualization/Hawaii)| vtkElevationFilter vtkColorSeries vtkLookupTable | Visualize elevations by coloring the scalar values with a lookup table.
[HardwareSelector](/Python/Visualization/HardwareSelector) | vtkHardwareSelector |
[InteractorStyleTrackballActor](/Python/Visualization/InteractorStyleTrackballActor) | vtkInteractorStyleTrackBallActor |
[InteractorStyleTrackballCamera](/Python/Visualization/InteractorStyleTrackballCamera) | vtkInteractorStyleTrackBallCamera |
[Motor](/Python/VisualizationAlgorithms/Motor) | vtkBYUReader vtkStructuredPointsReader vtkTexture vtkImplicitTextureCoords | Texture cut used to reveal internal structure of a motor. Two cut planes are used in combination with transparent texture.
[MultipleViewports](/Python/Visualization/MultipleViewports) | vtkRenderer::SetViewport |
[NamedColors](/Python/Visualization/NamedColors) | vtkNamedColors | Demonstrates how to use the vtkNamedColors class.
[NamedColorPatches](/Python/Visualization/NamedColorPatches) | vtkNamedColors | Creates a HTML file called [VTKNamedColorPatches](http://htmlpreview.github.com/?https://github.com/lorensen/VTKExamples/blob/master/src/Python/Visualization/VTKNamedColorPatches.html)
[Office](/Python/VisualizationAlgorithms/Office) | vtkPointSource vtkStreamTracer | Using random point seeds to create streamlines.
[OfficeTube](/Python/VisualizationAlgorithms/OfficeTube) | vtkStreamTracer vtkTubeFilter | The stream polygon. Sweeping a polygon to form a tube.
[OrientedGlyphs](/Python/Visualization/OrientedGlyphs)| vtkGlyph3D|Create oriented glyphs from vector data.
[PlateVibration](/Python/VisualizationAlgorithms/PlateVibration) | vtkWarpVector vtkVectorDot | Demonstrates the motion of a vibrating beam.
[PointDataSubdivision](/Python/Visualization/PointDataSubdivision) |  vtkLinearSubdivisionFilter | Vary the shapes of glyphed points using a programmable glyph filter
[QuadraticSurface](/Python/Visualization/QuadraticSurface) | vtkQuadric |
[SphereTexture](/Python/Visualization/SphereTexture) | vtkTextureMapToSphere | Apply an ImageData texture to an sphere
[Streamlines](/Python/Visualization/Streamlines) | vtkStreamLine | Seed streamlines with vectors from a structured grid
[StreamlinesWithLineWidget](/Python/VisualizationAlgorithms/StreamlinesWithLineWidget)| vtkCallbackCommand vtkLineWidget | Using the vtkLineWidget to produce streamlines in the combustor dataset.  The StartInteractionEvent turns the visibility of the streamlines on; the InteractionEvent causes the streamlines to regenerate themselves.
[TensorAxes](/Python/VisualizationAlgorithms/TensorAxes)| vtkPointLoad vtkTensorGlyph | Display the scaled and oriented principal axes of the stress tensor.
[TensorEllipsoids](/Python/VisualizationAlgorithms/TensorEllipsoids)| vtkPointLoad vtkTensorGlyph | Display the scaled and oriented principal axes as tensor ellipsoids representing the stress tensor.
[TextSource](/Python/Visualization/TextSource) | vtkTextSource |
[UnstructuredTransientVolumeRendering](/Python/Visualization/UnstructuredTransientVolumeRendering) | vtkUnstructuredGridVolumeRayCastMapper |
[VelocityProfile](/Python/VisualizationAlgorithms/VelocityProfile) | vtkMultiBlockPLOT3DReader vtkStructuredGridGeometryFilter vtkAppendPolyData vtkWarpVector | Warping the geometry of three planes to show flow momentum.
[VectorText](/Python/Visualization/VectorText)| vtkVectorText |Display high resolution text.
[WindowTitle](/Python/Visualization/WindowTitle) | vtkRenderWindow::SetWindowName |

## Working with Images

| Example Name | Classes Demonstrated | Description | Image |
|--------------|----------------------|-------------|-------|
[BackgroundImage](/Python/BackgroundImage) | vtkJPEGReader vtkImageCanvasSource2D vtkImageActor vtkSuperquadricSource | Display an image as the "background" of a scene, and render a superquadric in front of it.

## Image Processing

| Example Name | Classes Demonstrated | Description | Image |
|--------------|----------------------|-------------|-------|
<<<<<<< HEAD
[ImageWarp](/Python/Images/ImageWarp)| vtkBMPReader vtkImageLuminance vtkWarpScalar vtkMergeFilter | Combine the imaging and visualization pipelines to deform an image in the z-direction. The vtkMergeFilter is used to combine the warped surface with the original color data.

=======
[ImageGradient](/Python/VisualizationAlgorithms/ImageGradient)| vtkImageMagnify vtkImageGaussianSmooth vtkImageGradient vtkImageEuclideanToPolar vtkImageExtractComponents vtkImageHSVToRGB | Create an imaging pipeline to visualize gradient information.
>>>>>>> 16df587e

## Working with vtkImageData

| Example Name | Classes Demonstrated | Description | Image |
|--------------|----------------------|-------------|-------|
[SumVTKImages](/Python/ImageData/SumVTKImages) | vtkImageWeightedSum | A function to simplify the summing of images, where you can pass a list of images and 
[WriteReadVtkImageData](/Python/ImageData/WriteReadVtkImageData) | vtkImageData vtkXMLImageDataReader vtkXMLImageDataWriter |

## Working with ExodusII Data

| Example Name | Classes Demonstrated | Description | Image |
|--------------|----------------------|-------------|-------|
[ReadExodusData](/Python/ExodusII/ReadExodusData) | vtkExodusIIReader | A simple script for reading and viewing ExodusII data interactively.

## Graphs

| Example Name | Classes Demonstrated | Description | Image |
|--------------|----------------------|-------------|-------|
[EdgeWeights](/Python/Graphs/EdgeWeights)  | vtkMutableDirectedGraph vtkGraphLayoutView | 
[NOVCAGraph](/Python/Graphs/NOVCAGraph)  | vtkUnstructuredGrid vtkXMLUnstructuredGridWriter | 
[SelectedVerticesAndEdges](/Python/Graphs/SelectedVerticesAndEdges)  | vtkAnnotationLink vtkGraphLayoutView | 
[VisualizeGraph](/Python/Graphs/VisualizeGraph)  | vtkMutableDirectedGraph vtkGraphLayoutView | 

## User Interaction

| Example Name | Classes Demonstrated | Description | Image |
|--------------|----------------------|-------------|-------|
[CallBack](/Python/Interaction/CallBack)| vtkCallbackCommand vtkOrientationMarkerWidget | Setting up a callback with client data. Two different methods are demonstrated.
[HighlightPickedActor](/Python/Interaction/HighlightPickedActor) | vtkPropPicker vtkInteractorStyleTrackballCamera | Pick and highlight an actor based on mouse clicks.
[MouseEventsObserver](/Python/Interaction/MouseEventsObserver) | vtkCallbackCommand | Use an observer.
[MouseEvents](/Python/Interaction/MouseEvents) | vtkInteractorStyleTrackballCamera | Subclass the interactor style.

## Infovis

| Example Name | Classes Demonstrated | Description | Image |
|--------------|----------------------|-------------|-------|
[ParallelCoordinatesExtraction](/Python/Infovis/ParallelCoordinatesExtraction)  | vtkExtractSelection vtkAnnotationLink | Extract data based on a selection in a Parallel Coordinates View
[ParallelCoordinatesView](/Python/Infovis/ParallelCoordinatesView)  | vtkRTAnalyticSource vtkParallelCoordinatesView vtkParallelCoordinatesRepresentation | Plotting data attributes in a Parallel Coordinates View
[ScatterPlot](/Python/Plotting/ScatterPlot)  | vtkChartXY | 
[SelectedGraphIDs](/Python/Infovis/SelectedGraphIDs)  | vtkAnnotationLink vtkRandomGraphSource vtkGraphLayoutView | Callback on vtkAnnotationLink in a Graph Layout View when selection is changed
[SpiderPlot](/Python/Plotting/SpiderPlot)  | vtkSpiderPlotActor | 

## Geovis

| Example Name | Classes Demonstrated | Description | Image |
|--------------|----------------------|-------------|-------|
[GeoAssignCoordinates](/Python/Geovis/GeoAssignCoordinates) | vtkGeoAssignCoordinates vtkMutableDirectedGraph vtkGraphMapper | Draws a sphere, based on longituds and latitudes.

## Widgets

| Example Name | Classes Demonstrated | Description | Image |
|--------------|----------------------|-------------|-------|
[BalloonWidget](/Python/Widgets/BalloonWidget) | vtkBalloonWidget vtkBalloonRepresentation | Uses a vtkBalloonWidget to draw labels when the mouse stays above an actor.
[BoxWidget](/Python/Widgets/BoxWidget) | vtkBoxWidget | This 3D widget defines a region of interest that is represented by an arbitrarily oriented hexahedron with interior face angles of 90 degrees (orthogonal faces). The object creates 7 handles that can be moused on and manipulated.
[CompassWidget](/Python/Widgets/CompassWidget) | vtkCompassWidget vtkCompassRepresentation | Draws an interactive compass.
[ContourWidget](/Python/Widgets/ContourWidget) | vtkContourWidget vtkOrientedGlyphContourRepresentation | Draw a contour (line) which can be deformed by the user
[OrientationMarkerWidget](/Python/Widgets/OrientationMarkerWidget) | vtkAnnotatedCubeActor vtkOrientationWidget | Draws two cubes. One of them can be clicked to be rotated, and will rotate the second one. The second one has annotations on it, and can also be moved.
[ScalarBarWidget](/Python/Widgets/ScalarBarWidget) | vtkScalarBarWidget | The ScalarBarWidget displays a scalar bar that is movable and changes orientation automatically when close to the borders of the image. It needs a ScalarBarActor
[SphereWidget](/Python/Widgets/SphereWidget) | vtkSphereWidget | This 3D widget defines a sphere that can be interactively placed in a scene.
[TextWidget](/Python/Widgets/TextWidget) | vtkTextWidget | Annotate a VTK image with movable text

## Utilities

| Example Name | Classes Demonstrated | Description | Image |
|--------------|----------------------|-------------|-------|
[Delaunay2D](/Python/Filtering/Delaunay2D) | vtkDelaunay2D |
[LUTUtilities](/Python/Utilities/LUTUtilities) | vtkLookupTable vtkColorSeries | A utility class for vtkLookupTable allowing you to output the table contents or to compare tables.
[Screenshot](/Python/Utilities/Screenshot) | vtkWindowToImageFilter |
[Variant](/Python/Utilities/Variant) | vtkVariant |
[VTKWithNumpy](/Python/Utilities/VTKWithNumpy) | vtkImageImport |
[VTKVersion](/Python/Utilities/VTKVersion) | vtkVersion |

## Animation

| Example Name | Classes Demonstrated | Description | Image |
|--------------|----------------------|-------------|-------|
[Animation](/Python/Utilities/Animation) | vtkRenderWindowInteractor | Move a sphere across a scene.

## PyQt

| Example Name | Classes Demonstrated | Description | Image |
|--------------|----------------------|-------------|-------|
[EmbedInPyQt](/Python/Widgets/EmbedInPyQt) | vtkRenderWindowInteractor | Shows how to easily embed VTK in PyQt with QVTKRenderWindowInteractor, first example
[EmbedInPyQt2](/Python/Widgets/EmbedInPyQt2) | vtkRenderWindowInteractor | Shows how to embed VTK in PyQt with QVTKRenderWindowInteractor, second example<|MERGE_RESOLUTION|>--- conflicted
+++ resolved
@@ -237,12 +237,8 @@
 
 | Example Name | Classes Demonstrated | Description | Image |
 |--------------|----------------------|-------------|-------|
-<<<<<<< HEAD
 [ImageWarp](/Python/Images/ImageWarp)| vtkBMPReader vtkImageLuminance vtkWarpScalar vtkMergeFilter | Combine the imaging and visualization pipelines to deform an image in the z-direction. The vtkMergeFilter is used to combine the warped surface with the original color data.
-
-=======
 [ImageGradient](/Python/VisualizationAlgorithms/ImageGradient)| vtkImageMagnify vtkImageGaussianSmooth vtkImageGradient vtkImageEuclideanToPolar vtkImageExtractComponents vtkImageHSVToRGB | Create an imaging pipeline to visualize gradient information.
->>>>>>> 16df587e
 
 ## Working with vtkImageData
 
