--- conflicted
+++ resolved
@@ -142,19 +142,16 @@
 [ColorCellsWithRGB](/Java/PolyData/ColorCellsWithRGB) | vtkColorCellsWithRGB | ColorCellsWithRGB
 [Reflection](/Java/PolyData/Reflection) | vtkReflection | Reflection
 
-<<<<<<< HEAD
-## Untested
 
 | Example Name | Classes Demonstrated | Description | Image |
 | -------------- | ---------------------- | ------------- | ------- |
 [AVI](/Java/Untested/Video/AVI) | vtkAVI | An example to demonstrates how to make an AVI using  videovtkAVIWriter
-=======
-## Views
+
 
 | Example Name | Classes Demonstrated | Description | Image |
 | -------------- | ---------------------- | ------------- | ------- |
 [RenderView](/Java/Views/RenderView) | vtkRenderView | An easier way to make objects appear on the screen using RenderView
->>>>>>> 50dbab67
+
 
 
 ## Visualization
