--- conflicted
+++ resolved
@@ -139,8 +139,6 @@
 
 | Example Name | Classes Demonstrated | Description | Image |
 | -------------- | ---------------------- | ------------- | ------- |
-<<<<<<< HEAD
+
 [AngleWidget](/Java/Widgets/AngleWidget) | vtkAngleWidget | AngleWidget Demonstration
-=======
 [SplineWidget](/Java/Widgets/SplineWidget) | vtkSplineWidget |SplineWidget Demonstration
->>>>>>> 00ebd184
