--- conflicted
+++ resolved
@@ -192,11 +192,8 @@
 | -------------- | ---------------------- | ------------- | ------- |
 [AnimDataCone](/Java/Visualization/AnimDataCone) | vtkRenderWindowInteractor | Animate a cone by modifying the polydata points - uses Interaction M key (Motion) to toggle animation.
 [Animation](/Java/Visualization/Animation) |  | Move a sphere across a scene
-<<<<<<< HEAD
 [BackfaceCulling](/Java/Visualization/BackfaceCulling) | | Turn on/off fast culling of polygons based on orientation of normal with respect to camera.
-=======
 [AnnotatedCubeActor](/Java/Visualization/AnnotatedCubeActor) | vtkAnnotatedCubeActor | A 3D cube with face labels.
->>>>>>> 20cf7c33
 [BackgroundColor](/Java/Visualization/BackgroundColor) |  |  Example program to set the background color of the render window
 [BackgroundGradient](/Java/Visualization/BackgroundGradient) |  | viewport having gradient background using the Background (bottom) and Background2 (top) colors.
 [CameraActor](/Java/Visualization/CameraActor) | vtkCameraActor | A frustum to represent a camera.
