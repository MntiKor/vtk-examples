--- conflicted
+++ resolved
@@ -69,11 +69,9 @@
 
 | Example Name | Classes Demonstrated | Description | Image |
 | -------------- | ---------------------- | ------------- | ------- |
-<<<<<<< HEAD
 [SpotLight](/Java/Lighting/SpotLight) | vtkSpotLight | vtkSpotLight Demonstration
-=======
 [LightActor](/Java/Lighting/LightActor) | vtkLightActor| vtkLightActor Demonstration
->>>>>>> 6e76fd30
+
 
 ## Miscellaneous
 
