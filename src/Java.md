# Java Examples

Click [here](http://www.vtk.org/Wiki/VTK/Tutorials/JavaEnvironmentSetup) for a tutorial on setting up your Java environment.

It would be appreciated if there are any Java VTK experts who could convert any of the [c++ examples](/Cxx) to Java!

!!! info
    [This table](/Coverage/JavaVTKClassesUsed.md) shows the VTK classes covered by the examples.

!!! info
    [This table](/Coverage/JavaVTKClassesNotUsed.md) shows VTK classes that do not have an example. Please add examples in your area of expertise!

## Hello World

| Example Name | Classes Demonstrated | Description | Image |
| -------------- | ---------------------- | ------------- | ------- |
[A hello world example](/Java/GeometricObjects/CylinderExample) | vtkPolyDataMapper vtkActor vtkRenderer vtkRenderWindow vtkRenderWindowInteractor |  Cylinder example from the VTK Textbook and source code. A hello world example.

## Input and Output

### Graph Formats

### 3D File Formats

| Example Name | Classes Demonstrated | Description | Image |
| -------------- | ---------------------- | ------------- | -------- |
[ConvertFile](/Java/IO/ConvertFile) |  | Convert a file from one type to another

#### VTK Formats

##### Input

| Example Name | Classes Demonstrated | Description | Image |
| -------------- | ---------------------- | ------------- | ------- |
[ReadVTP](/Java/IO/ReadVTP) | vtkXMLPolyDataReader | Read a VTK XML PolyData file.

##### Output

| Example Name | Classes Demonstrated | Description | Image |
| -------------- | ---------------------- | ------------- | ------- |
[WriteVTP](/Java/IO/WriteVTP) | vtkXMLPolyDataWriter | Write a VTK XML PolyData file.


### Image Format

####  Output

| Example Name | Classes Demonstrated | Description | Image |
| -------------- | ---------------------- | ------------- | ------- |
[JPEGWriter](/Java/IO/JPEGWriter) | vtkJPEGWriter | Write a JPEG file.


## Annotation

| Example Name | Classes Demonstrated | Description | Image |
| -------------- | ---------------------- | ------------- | ------- |
[TextOrigin](/Java/Annotation/TextOrigin) | vtkTextOrigin | TextOrigin
[MultiLineText](/Java/Annotation/MultiLineText) | vtkMultiLineText | MultiLineText

## CompositeData

| Example Name | Classes Demonstrated | Description | Image |
| -------------- | ---------------------- | ------------- | ------- |
[CompositePolyDataMapper](/Java/CompositeData/CompositePolyDataMapper) | vtkCompositePolyDataMapper | CompositePolyDataMapper

## Filtering

| Example Name | Classes Demonstrated | Description | Image |
| -------------- | ---------------------- | ------------- | ------- |
[Delaunay2D](/Java/Filtering/Delaunay2D) | vtkDelaunay2D | An example to generate set of points and to triangulate using Delaunay2D
[Glyph2D](/Java/Filtering/Glyph2D) | vtkGlyph2D | Example to copy a polydata to everypoint in the input set. 
[Glyph3D](/Java/Filtering/Glyph3D) | vtkGlyph3D | This example applies an object at every point using vtkGlyph3D
[PerlinNoise](/Java/Filtering/PerlinNoise) | vtkPerlinNoise | An implicit function that implements Perlin noise.
[TransformPolyData](/Java/Filtering/TransformPolyData) | vtkTransformPolyDataFilter | Transforms points, associated normals and vectors for polygonal dataset
[VertexGlyphFilter](/Java/Filtering/VertexGlyphFilter) | vtkVertexGlyphFilter | Creates a set of points and adds a vertex at each point.
[WarpTo](/Java/Filtering/WarpTo) | vtkWarpTo | Deform geometry by warping towards a point

## GeometricObjects

| Example Name | Classes Demonstrated | Description | Image |
| -------------- | ---------------------- | ------------- | ------- |
[Arrow](/Java/GeometricObjects/Arrow) | vtkArrow | Arrow Visualization
[Circle](/Java/GeometricObjects/Circle) | vtkCircle |Circle Visualization
[Cone](/Java/GeometricObjects/Cone) | vtkCone | Cone Visualization
[EllipticalCylinder](/Java/GeometricObjects/EllipticalCylinder) | vtkEllipticalCylinder | EllipticalCylinder
[ConvexPointSet](/Java/GeometricObjects/ConvexPointSet) | vtkConvexPointSet | ConvexPointSet Visualization
[Frustum](/Java/GeometricObjects/Frustum) | vtkFrustum | Frustum Visualization
[Disk](/Java/GeometricObjects/Disk) | vtkDiskSource | Disk Visualization
[Line](/Java/GeometricObjects/Line) | vtkLineSource | Line Visualization
[LongLine](/Java/GeometricObjects/LongLine) | vtkLine | A visualization of a long line
[OrientedCylinder](/Java/GeometricObjects/OrientedCylinder) | vtkOrientedCylinder |Oriented Cylinder visualization
[OrientedArrow](/Java/GeometricObjects/OrientedArrow) | vtkOrientedArrow | Oriented Arrow visualization.
[Polygon](/Java/GeometricObjects/Polygon) | vtkPolygon | Polygon Visualization
[PlanesIntersection](/Java/GeometricObjects/PlanesIntersection) | vtkPlanesIntersection | PlanesIntersection
[RegularPolygonSource](/Java/GeometricObjects/RegularPolygonSource) | vtkRegularPolygonSource| RegularPolygon Visualization
[ParametricObjects](/Java/GeometricObjects/ParametricObjects) | vtkParametricObjects| ParametricObjects Visualization
[Pyramid](/Java/GeometricObjects/Pyramid) | vtkPyramid | Pyramid Visualization
[Quad](/Java/GeometricObjects/Quad) | vtkQuad | Quad Visualization
[ShrinkCube](/Java/GeometricObjects/ShrinkCube) | vtkCubeSource vtkShrinkFilter | Applying shrink filter to an object.
[Vertex](/Java/GeometricObjects/Vertex) | vtkVertex | Vertex Visualization
[TextActor](/Java/GeometricObjects/TextActor) | vtkTextActor | TextActor Demonstration
[Triangle](/Java/GeometricObjects/Triangle) | vtkTriangle | Triangle Visualization
[TriangleStrip](/Java/GeometricObjects/TriangleStrip) | vtkTriangleStrip | Triangle Strip Visualization

## HyperTreeGrid

| Example Name | Classes Demonstrated | Description | Image |
| -------------- | ---------------------- | ------------- | ------- |
[HyperTreeGridSource](/Java/HyperTreeGrid/HyperTreeGridSource) | vtkHyperTreeGridSource |  Demonstration of a hyper-tree grid source.

## Geovis

| Example Name | Classes Demonstrated | Description | Image |
| -------------- | ---------------------- | ------------- | ------- |
[EarthSource](/Java/Geovis/EarthSource) | vtkEarthSource | Earth Source Visualization
[CompassWidget](/Java/Geovis/CompassWidget) | vtkCompassWidget| CompassWidget Visualization

## ImageData

| Example Name | Classes Demonstrated | Description | Image |
| -------------- | ---------------------- | ------------- | ------- |
[ImageNormalize](/Java/ImageData/ImageNormalize) | vtkImageNormalize  | Normalizes the scalar components for each point.

## Graphs

| Example Name | Classes Demonstrated | Description | Image |
| -------------- | ---------------------- | ------------- | ------- |
[VisualizeGraph](/Java/Graphs/VisualizeGraph) | vtkMutableUndirectedGraph  | An example to construct a graph and visualize it.
[GraphPoints](/Java/InfoVis/GraphPoints) | vtkGraph | Manually set the coordinates of vertices in a graph.

## Working with Images

| Example Name | Classes Demonstrated | Description | Image |
| -------------- | ---------------------- | ------------- | ------- |
[Actor2D](/Java/Images/Actor2D) | vtkActor2D | A actor that draws 2D data
[Cast](/Java/Images/Cast) | vtkImageCast | Image Data type Casting Filter.
[ImageSinusoidSource](/Java/Images/ImageSinusoidSource) | vtkImageSinusoidSource | Creates an image with sinusoidal pixel values.
[StaticImage](/Java/Images/StaticImage) | vtkImageViewer2 | Displays a 2D image
[RTAnalyticSource](/Java/Images/RTAnalyticSource) | vtkRTAnalyticSource | Creates an image for regression testing



## Implicit Functions and Iso-surfaces

| Example Name | Classes Demonstrated | Description | Image |
| -------------- | ---------------------- | ------------- | ------- |
[ImplicitDataSet](/Java/ImplicitFunctions/ImplicitDataSet) | | Implicit functions, implicit data set.
[ImplicitSphere](/Java/ImplicitFunctions/ImplicitSphere) | vtkSphere vtkAppendPolyData vtkTubeFilter | ImplicitFunctions, Append poly data, tube filter, sphere

## Working with Meshes

| Example Name | Classes Demonstrated | Description | Image |
| -------------- | ---------------------- | ------------- | ------- |
[BoundaryEdges](/Java/Meshes/BoundaryEdges) | vtkFeatureEdges | Find the edges that are used by only one face.


## Working with 3D Data

| Example Name | Classes Demonstrated | Description | Image |
| -------------- | ---------------------- | ------------- | ------- |
[Bottle](/Java/Modelling/Bottle) | vtkRotationalExtrusionFilter | Sweeps polygonal data creating "skirt" from free edges and lines, and lines from vertices

### Working with Structured 3D Data

<<<<<<< HEAD
This section includes vtkImageData vtkStructuredGrid and vtkRectilinearGrid.

"ImageData" is not the traditional "flat, 2D image" you are used to. It is a special VTK data structure in the collection of 3D data structures provided by VTK. [Here is an overview of these data structures](http://www.vtk.org/Wiki/VTK/Tutorials/3DDataTypes). Image data can represent at typical 2D image, but also, a 3D volume.

#### vtkStructuredGrid

| Example Name | Classes Demonstrated | Description | Image |
| -------------- | ---------------------- | ------------- | ------- |
[StructuredGridOutline](/Java/StructuredGrid/StructuredGridOutline) | vtkStructuredGridOutlineFilter | Creates a wireframe outline for structured grid.
=======
This section includes vtkImageData, vtkStructuredGrid and vtkRectilinearGrid.

"ImageData" is not the traditional "flat, 2D image" you are used to. It is a special VTK data structure in the collection of 3D data structures provided by VTK. [Here is an overview of these data structures](http://www.vtk.org/Wiki/VTK/Tutorials/3DDataTypes). Image data can represent at typical 2D image, but also, a 3D volume.

#### vtkRectilinearGrid

| Example Name | Classes Demonstrated | Description | Image |
| -------------- | ---------------------- | ------------- | ------- |
[RectilinearGrid](/Java/RectilinearGrid/RectilinearGrid) | vtkRectilinearGrid | A dataset that is topologically regular with variable spacing in the three coordinate directions
>>>>>>> 7b912100


### Point Cloud Operations

| Example Name | Classes Demonstrated | Description | Image |
| -------------- | ---------------------- | ------------- | ------- |
[FitImplicitFunction](/Java/Points/FitImplicitFunction) | vtkFitImplicitFunction | Extract points within a distance to an implicit function.

## Data Structures

| Example Name | Classes Demonstrated | Description | Image |
| -------------- | ---------------------- | ------------- | ------- |
[VisualizeKDTree](/Java/DataStructures/VisualizeKDTree) | vtkKdTreePointLocator | Show the levels of a KD Tree.

## Image Processing

| Example Name | Classes Demonstrated | Description | Image |
| -------------- | ---------------------- | ------------- | ------- |
[ImageTest](/Java/Imaging/ImageTest) | vtkImageReader2Factory | use Java File Dialog to select na image file to display.
[ShotNoise](/Java/ImageProcessing/ShotNoise) | vtkImageCanvasSource2D vtkPNGWriter | Create an image using vtkImageCanvasSource2D and write it to a file.


## Rendering

| Example Name | Classes Demonstrated | Description | Image |
| -------------- | ---------------------- | ------------- | ------- |
[AmbientSpheres](/Java/Rendering/AmbientSpheres) | vtkProperty | Demonstrates the effect of ambient lighting on spheres.
[Cone6](/Java/Rendering/Cone6) | vtkBoxWidget vtkInteractorStyleTrackballCamera | This example introduces 3D widgets. 3D widgets take advantage of the event/observer design pattern. Corresponds to the missing Step 6 Java example from VTK/Examples/Tutorial.
[Mace](/Java/Rendering/Mace) | | An example of multiple inputs and outputs.
[SpecularSpheres](/Java/Rendering/SpecularSpheres) | vtkProperty | Demonstrates the effect of specular lighting on spheres.

## Lighting

| Example Name | Classes Demonstrated | Description | Image |
| -------------- | ---------------------- | ------------- | ------- |
[SpotLight](/Java/Lighting/SpotLight) | vtkSpotLight | vtkSpotLight Demonstration
[LightActor](/Java/Lighting/LightActor) | vtkLightActor| vtkLightActor Demonstration



## Math Operations

| Example Name | Classes Demonstrated | Description | Image |
| -------------- | ---------------------- | ------------- | ------- |
[MatrixInverse](/Java/Math/MatrixInverse) | vtkMatrix3x3 | Represents and manipulates  3x3 transformation matrices.
[MatrixTranspose](/Java/Math/MatrixTranspose) | vtkMatrix3x3 | The transpose of a matrix is a new matrix whose rows are the columns of the original.
[NormalizeVector](/Java/Math/vtkMath) | vtkMath | Normalize a vector.

## Parallel

| Example Name | Classes Demonstrated | Description | Image |
| -------------- | ---------------------- | ------------- | ------- |
[ExodusIIWriter](/Java/Parallel/ExodusIIWriter) | vtkExodusIIWriter | Example Program to demonstrates how to use vtkExodusIIWriter

## PolyData

| Example Name | Classes Demonstrated | Description | Image |
| -------------- | ---------------------- | ------------- | ------- |
[Stripper](/Java/PolyData/Stripper) | vtkStripper | Stripper
[KochanekSpline](/Java/PolyData/KochanekSpline) | vtkKochanekSpline | KochanekSpline
[ColorDisconnectedRegions](/Java/PolyData/ColorDisconnectedRegions) | vtkColorDisconnectedRegions | ColorDisconnectedRegions
[ColoredPoints](/Java/PolyData/ColoredPoints) | vtkUnsignedCharArray | Example to visualize Colored Points. 
[Outline](/Java/PolyData/Outline) | vtkOutline | Outline
[RibbonFilter](/Java/PolyData/RibbonFilter) | vtkRibbonFilter | RibbonFilter
[ColorCells](/Java/PolyData/ColorCells) | vtkColorCells | ColorCells
[TubeFilter](/Java/PolyData/TubeFilter) | vtkTubeFilter | TubeFilter
[ConvexHullShrinkWrap](/Java/PolyData/ConvexHullShrinkWrap) | vtkConvexHullShrinkWrap | ConvexHullShrinkWrap
[MeshQuality](/Java/PolyData/MeshQuality) | vtkMeshQuality | MeshQuality
[ColorCellsWithRGB](/Java/PolyData/ColorCellsWithRGB) | vtkColorCellsWithRGB | ColorCellsWithRGB
[Reflection](/Java/PolyData/Reflection) | vtkReflection | Reflection
[TriangleColoredPoints](/Java/PolyData/TriangleColoredPoints) | vtkUnsignedCharArray | Adding color to each vertex of a triangle
[TransformFilter](/Java/PolyData/TransformFilter) | vtkTransformFilter | Transforms points, associated normals and vectors



| Example Name | Classes Demonstrated | Description | Image |
| -------------- | ---------------------- | ------------- | ------- |
[AVI](/Java/Untested/Video/AVI) | vtkAVIWriter | An example to demonstrate how to make an AVI video using vtkAVIWriter


| Example Name | Classes Demonstrated | Description | Image |
| -------------- | ---------------------- | ------------- | ------- |
[RenderView](/Java/Views/RenderView) | vtkRenderView | An easier way to make objects appear on the screen using RenderView

## Utilities

| Example Name | Classes Demonstrated | Description | Image |
| -------------- | ---------------------- | ------------- | ------- |
[FullScreen](/Java/Utilities/FullScreen) | vtkRenderWindow | Example to Display Actors in a Full Screen Render Window
[TimerLog](/Java/Utilities/TimerLog) | vtkTimerLog | Example to Demonstrate Timer support and logging.


### Arrays

| Example Name | Classes Demonstrated | Description | Image |
| -------------- | ---------------------- | ------------- | ------- |
[UnKnownLengthArray](/Java/Utilities/UnKnownLengthArray) | vtkFloatArray | UnKnown Length Array
[KnownLengthArray](/Java/Utilities/KnownLengthArray) | vtkFloatArray | Known Length Array

## Video
| Example Name | Classes Demonstrated | Description | Image |
| -------------- | ---------------------- | ------------- | ------- |
[OggTheora](/Java/Video/AVI) | vtkOggTheoraWriter | Uses the ogg and theora libraries to write video files.

## Visualization

| Example Name | Classes Demonstrated | Description | Image |
| -------------- | ---------------------- | ------------- | ------- |
[AnimDataCone](/Java/Visualization/AnimDataCone) | vtkRenderWindowInteractor | Animate a cone by modifying the polydata points - uses Interaction M key (Motion) to toggle animation.
[Animation](/Java/Visualization/Animation) |  | Move a sphere across a scene
[BackfaceCulling](/Java/Visualization/BackfaceCulling) | | Turn on/off fast culling of polygons based on orientation of normal with respect to camera.
[AnnotatedCubeActor](/Java/Visualization/AnnotatedCubeActor) | vtkAnnotatedCubeActor | A 3D cube with face labels.
[BackgroundColor](/Java/Visualization/BackgroundColor) |  |  Example program to set the background color of the render window
[BackgroundGradient](/Java/Visualization/BackgroundGradient) |  | viewport having gradient background using the Background (bottom) and Background2 (top) colors.
[Camera](/Java/Visualization/Camera) | vtkCamera | A virtual camera for 3D rendering.
[CameraActor](/Java/Visualization/CameraActor) | vtkCameraActor | A frustum to represent a camera.
[ColorAnActor](/Java/Visualization/ColorAnActor) | vtkActor vtkCanvas | Switch style interaction adds C and A key actions for selecting Camera or Actor interaction, and T and J key actions for Trackball or Joystick interaction mode. Adds charEvent observer callback to restore the missing E and Q events to quit.
[Cursor2D](/Java/Visualization/Cursor2D) | vtkCursor2D | Generates a 2D Cursor Representation.
[Cursor3D](/Java/Visualization/Cursor3D) | vtkCursor3D | Generates a 3D Cursor Representation
[CursorShape](/Java/Visualization/CursorShape) | | Change the shape of the cursor. 
[Cutter](/Java/VisualizationAlgorithms/Cutter) | vtkCutter | How to use vtkCutter by cutting through a cube.
[Follower](/Java/Visualization/Follower) | vtkFollower | Draw text that stays right side up.
[OrientedGlyphs](/Java/Visualization/OrientedGlyphs) | vtkGlyph3D | Copies oriented and scaled glyph geometry to every input point
[VectorFieldExample](/Java/Visualization/VectorFieldExample) | vtkXMLUnstructuredGridReader, vtkThresholdPoints, vtkGlyph3D | A vector field visualisation.
[WireframeSphere](/Java/Visualization/WireframeSphere) | vtkSphere | A Wireframe Sphere Visualization.

## Graphs

| Example Name | Classes Demonstrated | Description | Image |
| -------------- | ---------------------- | ------------- | ------- |
[SelectGraphVertices](/Java/Graphs/SelectGraphVertices) | vtkAnnotationLink | Select Edges and vertices in a graph

## SimpleOperations

| Example Name | Classes Demonstrated | Description | Image |
| -------------- | ---------------------- | ------------- | ------- |
[DistanceBetweenPoints](/Java/SimpleOperations/DistanceBetweenPoints) | vtkMath | Example Program to find squared distance and the Euclidean distance between two 3D points.
[PerspectiveTransform](/Java/SimpleOperations/PerspectiveTransform) | vtkPerspectiveTransform | It is used to describe the full range of homogeneous transformations. It was designed in particular to describe a camera-view of a scene
[ProjectPointPlane](/Java/SimpleOperations/ProjectPointPlane) | vtkPlane | Performs various plane computations.
[RandomSequence](/Java/SimpleOperations/RandomSequence) | vtkMinimalStandardRandomSequence | Park and Miller Sequence of pseudo random numbers.

## Swing Integration

| Example Name | Classes Demonstrated | Description | Image |
| -------------- | ---------------------- | ------------- | ------- |
[JFrameRender](/Java/SwingIntegration/JFrameRenderer) | vtkRenderWindowPanel | Render a scene in a JFrame using a vtkRenderWindowPanel
[SwingHandleMouseEvent](/Java/SwingIntegration/SwingHandleMouseEvent) | vtkRenderWindowPanel | Display in a JLabel the point the mouse is hovering over using a mouse listener

## Widgets

| Example Name | Classes Demonstrated | Description | Image |
| -------------- | ---------------------- | ------------- | ------- |
[AngleWidget](/Java/Widgets/AngleWidget) | vtkAngleWidget | AngleWidget Demonstration
[AngleWidget2D](/Java/Widgets/AngleWidget2D) | vtkAngleWidget2D | AngleWidget2D Demonstration
[BalloonWidget](/Java/Widgets/BalloonWidget) |  vtkBalloonWidget | The balloon text describes each object when you hover it.
[DistanceWidget](/Java/Widgets/DistanceWidget) | vtkDistanceWidget | Measures the distance between two points.
[ImageTracerWidgetNonPlanar](/Java/Widgets/ImageTracerWidgetNonPlanar) | vtkImageTracerWidget | 3D widget for tracing on planar props.
[LogoWidget](/Java/Widgets/LogoWidget) | vtkLogoWidget | 2D widget for placing and manipulating a logo
[PlaneWidget](/Java/Widgets/PlaneWidget) | vtkPlaneWidget | A finite (bounded) plane that can be interactively placed in a scene.
[SeedWidget](/Java/Widgets/SeedWidget) | vtkSeedWidget | Places multiple seed points, where a user moves the cursor to and clicks it.
[SplineWidget](/Java/Widgets/SplineWidget) | vtkSplineWidget | SplineWidget Demonstration
[TextWidget](/Java/Widgets/TextWidget) | vtkTextWidget | Widget for placing text on overlay plane.

<|MERGE_RESOLUTION|>--- conflicted
+++ resolved
@@ -162,7 +162,7 @@
 
 ### Working with Structured 3D Data
 
-<<<<<<< HEAD
+
 This section includes vtkImageData vtkStructuredGrid and vtkRectilinearGrid.
 
 "ImageData" is not the traditional "flat, 2D image" you are used to. It is a special VTK data structure in the collection of 3D data structures provided by VTK. [Here is an overview of these data structures](http://www.vtk.org/Wiki/VTK/Tutorials/3DDataTypes). Image data can represent at typical 2D image, but also, a 3D volume.
@@ -172,7 +172,7 @@
 | Example Name | Classes Demonstrated | Description | Image |
 | -------------- | ---------------------- | ------------- | ------- |
 [StructuredGridOutline](/Java/StructuredGrid/StructuredGridOutline) | vtkStructuredGridOutlineFilter | Creates a wireframe outline for structured grid.
-=======
+
 This section includes vtkImageData, vtkStructuredGrid and vtkRectilinearGrid.
 
 "ImageData" is not the traditional "flat, 2D image" you are used to. It is a special VTK data structure in the collection of 3D data structures provided by VTK. [Here is an overview of these data structures](http://www.vtk.org/Wiki/VTK/Tutorials/3DDataTypes). Image data can represent at typical 2D image, but also, a 3D volume.
@@ -182,7 +182,7 @@
 | Example Name | Classes Demonstrated | Description | Image |
 | -------------- | ---------------------- | ------------- | ------- |
 [RectilinearGrid](/Java/RectilinearGrid/RectilinearGrid) | vtkRectilinearGrid | A dataset that is topologically regular with variable spacing in the three coordinate directions
->>>>>>> 7b912100
+
 
 
 ### Point Cloud Operations
