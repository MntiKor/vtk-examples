# Java Examples

Click [here](http://www.vtk.org/Wiki/VTK/Tutorials/JavaEnvironmentSetup) for a tutorial on setting up your Java environment.

It would be appreciated if there are any Java VTK experts who could convert any of the [c++ examples](/Cxx) to Java!

!!! info
    [This table](/Coverage/JavaVTKClassesUsed.md) shows the VTK classes covered by the examples.

!!! info
    [This table](/Coverage/JavaVTKClassesNotUsed.md) shows VTK classes that do not have an example. Please add examples in your area of expertise!

## Hello World

| Example Name | Classes Demonstrated | Description | Image |
| -------------- | ---------------------- | ------------- | ------- |
[A hello world example](/Java/GeometricObjects/CylinderExample) | vtkPolyDataMapper vtkActor vtkRenderer vtkRenderWindow vtkRenderWindowInteractor |  Cylinder example from the VTK Textbook and source code. A hello world example.

## Annotation

| Example Name | Classes Demonstrated | Description | Image |
| -------------- | ---------------------- | ------------- | ------- |
[TextOrigin](/Java/Annotation/TextOrigin) | vtkTextOrigin | TextOrigin
[MultiLineText](/Java/Annotation/MultiLineText) | vtkMultiLineText | MultiLineText

## CompositeData

| Example Name | Classes Demonstrated | Description | Image |
| -------------- | ---------------------- | ------------- | ------- |
[CompositePolyDataMapper](/Java/CompositeData/CompositePolyDataMapper) | vtkCompositePolyDataMapper | CompositePolyDataMapper

## Filtering

| Example Name | Classes Demonstrated | Description | Image |
| -------------- | ---------------------- | ------------- | ------- |
[Delaunay2D](/Java/Filtering/Delaunay2D) | vtkDelaunay2D | An example to generate set of points and to triangulate using Delaunay2D
[Glyph2D](/Java/Filtering/Glyph2D) | vtkGlyph2D | Example to copy a polydata to everypoint in the input set. 
[Glyph3D](/Java/Filtering/Glyph3D) | vtkGlyph3D | This example applies an object at every point using vtkGlyph3D
[VertexGlyphFilter](/Java/Filtering/VertexGlyphFilter) | vtkVertexGlyphFilter | Creates a set of points and adds a vertex at each point.
[WarpTo](/Java/Filtering/WarpTo) | vtkWarpTo | Deform geometry by warping towards a point

## GeometricObjects

| Example Name | Classes Demonstrated | Description | Image |
| -------------- | ---------------------- | ------------- | ------- |
[Arrow](/Java/GeometricObjects/Arrow) | vtkArrow | Arrow Visualization
[Circle](/Java/GeometricObjects/Circle) | vtkCircle |Circle Visualization
[Cone](/Java/GeometricObjects/Cone) | vtkCone | Cone Visualization
[EllipticalCylinder](/Java/GeometricObjects/EllipticalCylinder) | vtkEllipticalCylinder | EllipticalCylinder
[ConvexPointSet](/Java/GeometricObjects/ConvexPointSet) | vtkConvexPointSet | ConvexPointSet Visualization
[Frustum](/Java/GeometricObjects/Frustum) | vtkFrustum | Frustum Visualization
[Disk](/Java/GeometricObjects/Disk) | vtkDiskSource | Disk Visualization
[Line](/Java/GeometricObjects/Line) | vtkLineSource | Line Visualization
[LongLine](/Java/GeometricObjects/LongLine) | vtkLine | A visualization of a long line
[OrientedCylinder](/Java/GeometricObjects/OrientedCylinder) | vtkOrientedCylinder |Oriented Cylinder visualization
[OrientedArrow](/Java/GeometricObjects/OrientedArrow) | vtkOrientedArrow | Oriented Arrow visualization.
[Polygon](/Java/GeometricObjects/Polygon) | vtkPolygon | Polygon Visualization
[PlanesIntersection](/Java/GeometricObjects/PlanesIntersection) | vtkPlanesIntersection | PlanesIntersection
[RegularPolygonSource](/Java/GeometricObjects/RegularPolygonSource) | vtkRegularPolygonSource| RegularPolygon Visualization
[ParametricObjects](/Java/GeometricObjects/ParametricObjects) | vtkParametricObjects| ParametricObjects Visualization
[Pyramid](/Java/GeometricObjects/Pyramid) | vtkPyramid | Pyramid Visualization
[Quad](/Java/GeometricObjects/Quad) | vtkQuad | Quad Visualization
[ShrinkCube](/Java/GeometricObjects/ShrinkCube) | vtkCubeSource vtkShrinkFilter | Applying shrink filter to an object.
[Vertex](/Java/GeometricObjects/Vertex) | vtkVertex | Vertex Visualization
[TextActor](/Java/GeometricObjects/TextActor) | vtkTextActor | TextActor Demonstration
[Triangle](/Java/GeometricObjects/Triangle) | vtkTriangle | Triangle Visualization
[TriangleStrip](/Java/GeometricObjects/TriangleStrip) | vtkTriangleStrip | Triangle Strip Visualization

## HyperTreeGrid

| Example Name | Classes Demonstrated | Description | Image |
| -------------- | ---------------------- | ------------- | ------- |
[HyperTreeGridSource](/Java/HyperTreeGrid/HyperTreeGridSource) | vtkHyperTreeGridSource |  Demonstration of a hyper-tree grid source.

## Geovis

| Example Name | Classes Demonstrated | Description | Image |
| -------------- | ---------------------- | ------------- | ------- |
[EarthSource](/Java/Geovis/EarthSource) | vtkEarthSource | Earth Source Visualization
[CompassWidget](/Java/Geovis/CompassWidget) | vtkCompassWidget| CompassWidget Visualization

## Graphs

| Example Name | Classes Demonstrated | Description | Image |
| -------------- | ---------------------- | ------------- | ------- |
[VisualizeGraph](/Java/Graphs/VisualizeGraph) | vtkMutableUndirectedGraph  | An example to construct a graph and visualize it.

## Images

| Example Name | Classes Demonstrated | Description | Image |
| -------------- | ---------------------- | ------------- | ------- |
[Actor2D](/Java/Images/Actor2D) | vtkActor2D | A actor that draws 2D data
[StaticImage](/Java/Images/StaticImage) | vtkImageViewer2 | Displays a 2D image
[RTAnalyticSource](/Java/Images/RTAnalyticSource) | vtkRTAnalyticSource | Creates an image for regression testing

## Input and Output

| Example Name | Classes Demonstrated | Description | Image |
| -------------- | ---------------------- | ------------- | ------- |
[Read a polydata(.vtp) file](/Java/IO/ReadPolyData) | vtkXMLPolyDataReader | IO
[Write a polygonal data (.vtp) file](/Java/IO/WritePolyData) | vtkXMLPolyDataWriter | IO
[JPEGWriter](/Java/IO/JPEGWriter) | vtkJPEGWriter | vtkJPEGWriter can be used to write JPEG files

## Implicit Functions and Iso-surfaces

| Example Name | Classes Demonstrated | Description | Image |
| -------------- | ---------------------- | ------------- | ------- |
[ImplicitDataSet](/Java/ImplicitFunctions/ImplicitDataSet) | | Implicit functions, implicit data set.
[ImplicitSphere](/Java/ImplicitFunctions/ImplicitSphere) | vtkSphere vtkAppendPolyData vtkTubeFilter | ImplicitFunctions, Append poly data, tube filter, sphere

## Data Structures

| Example Name | Classes Demonstrated | Description | Image |
| -------------- | ---------------------- | ------------- | ------- |
[VisualizeKDTree](/Java/DataStructures/VisualizeKDTree) | vtkKdTreePointLocator | Show the levels of a KD Tree.

## Image Processing

| Example Name | Classes Demonstrated | Description | Image |
| -------------- | ---------------------- | ------------- | ------- |
[ImageTest](/Java/Imaging/ImageTest) | vtkImageReader2Factory | use Java File Dialog to select Image File to Display
[ShotNoise](/Java/ImageProcessing/ShotNoise) | vtkPNGWriter | Example program to write PNG files

## Rendering

| Example Name | Classes Demonstrated | Description | Image |
| -------------- | ---------------------- | ------------- | ------- |
[Cone6](/Java/Rendering/Cone6) | vtkBoxWidget vtkInteractorStyleTrackballCamera | This example introduces 3D widgets. 3D widgets take advantage of the event/observer design pattern. Corresponds to the missing Step 6 Java example from VTK/Examples/Tutorial.

## Lighting

| Example Name | Classes Demonstrated | Description | Image |
| -------------- | ---------------------- | ------------- | ------- |
[SpotLight](/Java/Lighting/SpotLight) | vtkSpotLight | vtkSpotLight Demonstration
[LightActor](/Java/Lighting/LightActor) | vtkLightActor| vtkLightActor Demonstration

## Parallel

| Example Name | Classes Demonstrated | Description | Image |
| -------------- | ---------------------- | ------------- | ------- |
[ExodusIIWriter](/Java/Parallel/ExodusIIWriter) | vtkExodusIIWriter | Example Program to demonstrates how to use vtkExodusIIWriter

## PolyData

| Example Name | Classes Demonstrated | Description | Image |
| -------------- | ---------------------- | ------------- | ------- |
[Stripper](/Java/PolyData/Stripper) | vtkStripper | Stripper
[KochanekSpline](/Java/PolyData/KochanekSpline) | vtkKochanekSpline | KochanekSpline
[ColorDisconnectedRegions](/Java/PolyData/ColorDisconnectedRegions) | vtkColorDisconnectedRegions | ColorDisconnectedRegions
[ColoredPoints](/Java/PolyData/ColoredPoints) | vtkUnsignedCharArray | Example to visualize Colored Points. 
[Outline](/Java/PolyData/Outline) | vtkOutline | Outline
[RibbonFilter](/Java/PolyData/RibbonFilter) | vtkRibbonFilter | RibbonFilter
[ColorCells](/Java/PolyData/ColorCells) | vtkColorCells | ColorCells
[TubeFilter](/Java/PolyData/TubeFilter) | vtkTubeFilter | TubeFilter
[ConvexHullShrinkWrap](/Java/PolyData/ConvexHullShrinkWrap) | vtkConvexHullShrinkWrap | ConvexHullShrinkWrap
[MeshQuality](/Java/PolyData/MeshQuality) | vtkMeshQuality | MeshQuality
[ColorCellsWithRGB](/Java/PolyData/ColorCellsWithRGB) | vtkColorCellsWithRGB | ColorCellsWithRGB
[Reflection](/Java/PolyData/Reflection) | vtkReflection | Reflection
[TriangleColoredPoints](/Java/PolyData/TriangleColoredPoints) | vtkUnsignedCharArray | Adding color to each vertex of a triangle
[TransformFilter](/Java/PolyData/TransformFilter) | vtkTransformFilter | Transforms points, associated normals and vectors


| Example Name | Classes Demonstrated | Description | Image |
| -------------- | ---------------------- | ------------- | ------- |
[AVI](/Java/Untested/Video/AVI) | vtkAVIWriter | An example to demonstrate how to make an AVI video using vtkAVIWriter


| Example Name | Classes Demonstrated | Description | Image |
| -------------- | ---------------------- | ------------- | ------- |
[RenderView](/Java/Views/RenderView) | vtkRenderView | An easier way to make objects appear on the screen using RenderView

## Utilities

| Example Name | Classes Demonstrated | Description | Image |
| -------------- | ---------------------- | ------------- | ------- |
[FullScreen](/Java/Utilities/FullScreen) | vtkRenderWindow | Example to Display Actors in a Full Screen Render Window
[TimerLog](/Java/Utilities/TimerLog) | vtkTimerLog | Example to Demonstrate Timer support and logging.

### Arrays

| Example Name | Classes Demonstrated | Description | Image |
| -------------- | ---------------------- | ------------- | ------- |
<<<<<<< HEAD
[UnKnownLengthArray](/Java/Utilities/UnKnownLengthArray) | vtkFloatArray | UnKnown Length Array
=======
[KnownLengthArray](/Java/Utilities/KnownLengthArray) | vtkFloatArray | Known Length Array
>>>>>>> 599ac79d


## Visualization

| Example Name | Classes Demonstrated | Description | Image |
| -------------- | ---------------------- | ------------- | ------- |
[AnimDataCone](/Java/Visualization/AnimDataCone) | vtkRenderWindowInteractor | Animate a cone by modifying the polydata points - uses Interaction M key (Motion) to toggle animation.
[Animation](/Java/Visualization/Animation) |  | Move a sphere across a scene
[BackgroundColor](/Java/Visualization/BackgroundColor) |  |  Example program to set the background color of the render window
[BackgroundGradient](/Java/Visualization/BackgroundGradient) |  | viewport having gradient background using the Background (bottom) and Background2 (top) colors.
[CameraActor](/Java/Visualization/CameraActor) | vtkCameraActor | A frustum to represent a camera.
[ColorAnActor](/Java/Visualization/ColorAnActor) | vtkActor vtkCanvas | Switch style interaction adds C and A key actions for selecting Camera or Actor interaction, and T and J key actions for Trackball or Joystick interaction mode. Adds charEvent observer callback to restore the missing E and Q events to quit.
[Cursor2D](/Java/Visualization/Cursor2D) | vtkCursor2D | Generates a 2D Cursor Representation.
[Cursor3D](/Java/Visualization/Cursor3D) | vtkCursor3D | Generates a 3D Cursor Representation
[CursorShape](/Java/Visualization/CursorShape) | | Change the shape of the cursor. 
[Cutter](/Java/VisualizationAlgorithms/Cutter) | vtkCutter | How to use vtkCutter by cutting through a cube.
[Follower](/Java/Visualization/Follower) | vtkFollower | Draw text that stays right side up.
[VectorFieldExample](/Java/Visualization/VectorFieldExample) | vtkXMLUnstructuredGridReader, vtkThresholdPoints, vtkGlyph3D | A vector field visualisation.
[WireframeSphere](/Java/Visualization/WireframeSphere) | vtkSphere | A Wireframe Sphere Visualization.

## Graphs

| Example Name | Classes Demonstrated | Description | Image |
| -------------- | ---------------------- | ------------- | ------- |
[SelectGraphVertices](/Java/Graphs/SelectGraphVertices) | vtkAnnotationLink | Select Edges and vertices in a graph

## SimpleOperations

| Example Name | Classes Demonstrated | Description | Image |
| -------------- | ---------------------- | ------------- | ------- |
[DistanceBetweenPoints](/Java/SimpleOperations/DistanceBetweenPoints) | vtkMath | Example Program to find squared distance and the Euclidean distance between two 3D points.
[PerspectiveTransform](/Java/SimpleOperations/PerspectiveTransform) | vtkPerspectiveTransform | It is used to describe the full range of homogeneous transformations. It was designed in particular to describe a camera-view of a scene
[ProjectPointPlane](/Java/SimpleOperations/ProjectPointPlane) | vtkPlane | Performs various plane computations.
[RandomSequence](/Java/SimpleOperations/RandomSequence) | vtkMinimalStandardRandomSequence | Park and Miller Sequence of pseudo random numbers.

## Swing Integration

| Example Name | Classes Demonstrated | Description | Image |
| -------------- | ---------------------- | ------------- | ------- |
[JFrameRender](/Java/SwingIntegration/JFrameRenderer) | vtkRenderWindowPanel | Render a scene in a JFrame using a vtkRenderWindowPanel
[SwingHandleMouseEvent](/Java/SwingIntegration/SwingHandleMouseEvent) | vtkRenderWindowPanel | Display in a JLabel the point the mouse is hovering over using a mouse listener

## Widgets

| Example Name | Classes Demonstrated | Description | Image |
| -------------- | ---------------------- | ------------- | ------- |
[AngleWidget](/Java/Widgets/AngleWidget) | vtkAngleWidget | AngleWidget Demonstration
[AngleWidget2D](/Java/Widgets/AngleWidget2D) | vtkAngleWidget2D | AngleWidget2D Demonstration
[BalloonWidget](/Java/Widgets/BalloonWidget) |  vtkBalloonWidget | The balloon text describes each object when you hover it.
[PlaneWidget](/Java/Widgets/PlaneWidget) | vtkPlaneWidget | A finite (bounded) plane that can be interactively placed in a scene.
[SeedWidget](/Java/Widgets/SeedWidget) | vtkSeedWidget | Places multiple seed points, where a user moves the cursor to and clicks it.
[SplineWidget](/Java/Widgets/SplineWidget) | vtkSplineWidget | SplineWidget Demonstration<|MERGE_RESOLUTION|>--- conflicted
+++ resolved
@@ -180,11 +180,8 @@
 
 | Example Name | Classes Demonstrated | Description | Image |
 | -------------- | ---------------------- | ------------- | ------- |
-<<<<<<< HEAD
 [UnKnownLengthArray](/Java/Utilities/UnKnownLengthArray) | vtkFloatArray | UnKnown Length Array
-=======
-[KnownLengthArray](/Java/Utilities/KnownLengthArray) | vtkFloatArray | Known Length Array
->>>>>>> 599ac79d
+[KnownLengthArray](/Java/Utilities/KnownLengthArray) | vtkFloatArray | Known Length Arra
 
 
 ## Visualization
