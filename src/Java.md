# Java Examples

Click [here](http://www.vtk.org/Wiki/VTK/Tutorials/JavaEnvironmentSetup) for a tutorial on setting up your Java environment.

It would be appreciated if there are any Java VTK experts who could convert any of the [c++ examples](/Cxx) to Java!

!!! info
    [This table](/Coverage/JavaVTKClassesUsed.md) shows the VTK classes covered by the examples.

!!! info
    [This table](/Coverage/JavaVTKClassesNotUsed.md) shows VTK classes that do not have an example. Please add examples in your area of expertise!

## GeometricObjects

| Example Name | Classes Demonstrated | Description | Image |
| -------------- | ---------------------- | ------------- | ------- |
[Arrow](/Java/GeometricObjects/Arrow) | vtkArrow | Arrow Visualization
[Circle](/Java/GeometricObjects/Circle) | vtkCircle |Circle Visualization
[Cone](/Java/GeometricObjects/Cone) | vtkCone | Cone Visualization
[Cylinder](/Java/GeometricObjects/Cylinder) | vtkCylinder | Cylinder Visualization
[Frustum](/Java/GeometricObjects/Frustum) | vtkFrustum | Frustum Visualization
[Cube](/Java/GeometricObjects/Cube) | vtkCube | Cube Visualization
[Disk](/Java/GeometricObjects/Disk) | vtkDisk | Disk Visualization
[Line](/Java/GeometricObjects/Line) | vtkLine | Line Visualization
[LongLine](/Java/GeometricObjects/LongLine) | vtkLine | A visualization of a long line
[OrientedCylinder](/Java/GeometricObjects/OrientedCylinder) | vtkOrientedCylinder |Oriented Cylinder visualization
[OrientedArrow](/Java/GeometricObjects/OrientedArrow) | vtkOrientedArrow | Oriented Arrow visualization 
[Polygon](/Java/GeometricObjects/Polygon) | vtkPolygon | Polygon Visualization
[PlanesIntersection](/Java/GeometricObjects/PlanesIntersection) | vtkPlanesIntersection | PlanesIntersection
[RegularPolygonSource](/Java/GeometricObjects/RegularPolygonSource) | vtkRegularPolygonSource | RegularPolygon Visualization
[Pyramid](/Java/GeometricObjects/Pyramid) | vtkPyramid | Pyramid Visualization
[Quad](/Java/GeometricObjects/Quad) | vtkQuad | Quad Visualization
[Vertex](/Java/GeometricObjects/Vertex) | vtkVertex | Vertex Visualization
[TextActor](/Java/GeometricObjects/TextActor) | vtkTextActor | TextActor Demonstration
[Triangle](/Java/GeometricObjects/Triangle) | vtkTriangle | Triangle Visualization
[TriangleStrip](/Java/GeometricObjects/TriangleStrip) | vtkTriangleStrip | Triangle Strip Visualization


<<<<<<< HEAD

##  HyperTreeGrid

| Example Name | Classes Demonstrated | Description | Image |
| -------------- | ---------------------- | ------------- | ------- |
[HyperTreeGridSource](/Java/HyperTreeGrid/HyperTreeGridSource) | vtkHyperTreeGridSource |  HyperTreeGridSource |

=======
>>>>>>> 5fd2c53a
## Geovis

| Example Name | Classes Demonstrated | Description | Image |
| -------------- | ---------------------- | ------------- | ------- |
[EarthSource](/Java/Geovis/EarthSource) | vtkEarthSource | Earth Source Visualization |


## Input and Output

| Example Name | Classes Demonstrated | Description | Image |
| -------------- | ---------------------- | ------------- | ------- |
[Read a polydata(.vtp) file](/Java/IO/ReadPolyData) | vtkXMLPolyDataReader | IO
[Write a polygonal data (.vtp) file](/Java/IO/WritePolyData) | vtkXMLPolyDataWriter | IO

## Implicit Functions and Iso-surfaces

| Example Name | Classes Demonstrated | Description | Image |
| -------------- | ---------------------- | ------------- | ------- |
[ImplicitSphere](/Java/ImplicitFunctions/ImplicitSphere) | vtkSphere vtkAppendPolyData vtkTubeFilter | ImplicitFunctions, Append poly data, tube filter, sphere

## Data Structures

| Example Name | Classes Demonstrated | Description | Image |
| -------------- | ---------------------- | ------------- | ------- |
[VisualizeKDTree](/Java/DataStructures/VisualizeKDTree) | vtkKdTreePointLocator |

## Image Processing

| Example Name | Classes Demonstrated | Description | Image |
| -------------- | ---------------------- | ------------- | ------- |
[ImageTest](/Java/Imaging/ImageTest) | vtkImageReader2Factory | use Java File Dialog to select Image File to Display

## Lighting

| Example Name | Classes Demonstrated | Description | Image |
| -------------- | ---------------------- | ------------- | ------- |
[SpotLight](/Java/Lighting/SpotLight) | vtkSpotLight | vtkSpotLight Demonstration
[LightActor](/Java/Lighting/LightActor) | vtkLightActor| vtkLightActor Demonstration


## Miscellaneous

| Example Name | Classes Demonstrated | Description | Image |
| -------------- | ---------------------- | ------------- | ------- |
[Cone6](/Java/Miscellaneous/Cone6) |  | The missing Step 6 Java example from Examples/Tutorial
[Cutter](/Java/Miscellaneous/Cutter) | vtkCutter |
[Screenshot](/Java/Miscellaneous/Screenshot) | vtkWindowToImageFilter |

## Visualization

| Example Name | Classes Demonstrated | Description | Image |
| -------------- | ---------------------- | ------------- | ------- |
[AnimDataCone](/Java/Visualization/AnimDataCone) | vtkRenderWindowInteractor | Animate a cone by modifying the polydata points - uses Interaction M key (Motion) to toggle animation.
[Animation](/Java/Visualization/Animation) |  | Move a sphere across a scene
[ColorAnActor](/Java/Visualization/ColorAnActor) | vtkActor vtkCanvas | Switch style interaction adds C and A key actions for selecting Camera or Actor interaction, and T and J key actions for Trackball or Joystick interaction mode. Adds charEvent observer callback to restore the missing E and Q events to quit.
[Follower](/Java/Visualization/Follower) | vtkFollower | Draw text that stays right side up 
[WireframeSphere](/Java/Visualization/WireframeSphere) | vtkSphere | A Wireframe Sphere Visualization 

## Graphs

| Example Name | Classes Demonstrated | Description | Image |
| -------------- | ---------------------- | ------------- | ------- |
[SelectGraphVertices](/Java/Graphs/SelectGraphVertices) | vtkAnnotationLink | Select Edges and vertices in a graph

## Swing Integration

| Example Name | Classes Demonstrated | Description | Image |
| -------------- | ---------------------- | ------------- | ------- |
[JFrameRender](/Java/SwingIntegration/JFrameRenderer) | vtkRenderWindowPanel | Render a scene in a JFrame using a vtkRenderWindowPanel
[SwingHandleMouseEvent](/Java/SwingIntegration/SwingHandleMouseEvent) | vtkRenderWindowPanel | Display in a JLabel the point the mouse is hovering over using a mouse listener<|MERGE_RESOLUTION|>--- conflicted
+++ resolved
@@ -36,16 +36,13 @@
 [TriangleStrip](/Java/GeometricObjects/TriangleStrip) | vtkTriangleStrip | Triangle Strip Visualization
 
 
-<<<<<<< HEAD
-
 ##  HyperTreeGrid
 
 | Example Name | Classes Demonstrated | Description | Image |
 | -------------- | ---------------------- | ------------- | ------- |
 [HyperTreeGridSource](/Java/HyperTreeGrid/HyperTreeGridSource) | vtkHyperTreeGridSource |  HyperTreeGridSource |
 
-=======
->>>>>>> 5fd2c53a
+
 ## Geovis
 
 | Example Name | Classes Demonstrated | Description | Image |
