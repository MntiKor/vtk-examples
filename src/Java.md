--- conflicted
+++ resolved
@@ -118,11 +118,8 @@
 | Example Name | Classes Demonstrated | Description | Image |
 | -------------- | ---------------------- | ------------- | ------- |
 [Stripper](/Java/PolyData/Stripper) | vtkStripper | Stripper
-<<<<<<< HEAD
 [Outline](/Java/PolyData/Outline) | vtkOutline | Outline
-=======
 [ColorCellsWithRGB](/Java/PolyData/ColorCellsWithRGB) | vtkColorCellsWithRGB | ColorCellsWithRGB
->>>>>>> 614c780b
 [Reflection](/Java/PolyData/Reflection) | vtkReflection | Reflection
 
 
