# Java Examples

Click [here](http://www.vtk.org/Wiki/VTK/Tutorials/JavaEnvironmentSetup) for a tutorial on setting up your Java environment.

It would be appreciated if there are any Java VTK experts who could convert any of the [c++ examples](/Cxx) to Java!

!!! info
    [This table](/Coverage/JavaVTKClassesUsed.md) shows the VTK classes covered by the examples.

!!! info
    [This table](/Coverage/JavaVTKClassesNotUsed.md) shows VTK classes that do not have an example. Please add examples in your area of expertise!

## Hello World

| Example Name | Classes Demonstrated | Description | Image |
| -------------- | ---------------------- | ------------- | ------- |
[A hello world example](/Java/GeometricObjects/CylinderExample) | vtkPolyDataMapper vtkActor vtkRenderer vtkRenderWindow vtkRenderWindowInteractor |  Cylinder example from the VTK Textbook and source code. A hello world example.

## Annotation

| Example Name | Classes Demonstrated | Description | Image |
| -------------- | ---------------------- | ------------- | ------- |
[TextOrigin](/Java/Annotation/TextOrigin) | vtkTextOrigin | TextOrigin
[MultiLineText](/Java/Annotation/MultiLineText) | vtkMultiLineText | MultiLineText

## CompositeData

| Example Name | Classes Demonstrated | Description | Image |
| -------------- | ---------------------- | ------------- | ------- |
[CompositePolyDataMapper](/Java/CompositeData/CompositePolyDataMapper) | vtkCompositePolyDataMapper | CompositePolyDataMapper

## Filtering

| Example Name | Classes Demonstrated | Description | Image |
| -------------- | ---------------------- | ------------- | ------- |
[Delaunay2D](/Java/Filtering/Delaunay2D) | vtkDelaunay2D | An example to generate set of points and to triangulate using Delaunay2D
[Glyph2D](/Java/Filtering/Glyph2D) | vtkGlyph2D | Example to copy a polydata to everypoint in the input set. 
[Glyph3D](/Java/Filtering/Glyph3D) | vtkGlyph3D | This example applies an object at every point using vtkGlyph3D
[PerlinNoise](/Java/Filtering/PerlinNoise) | vtkPerlinNoise | An implicit function that implements Perlin noise.
[TransformPolyData](/Java/Filtering/TransformPolyData) | vtkTransformPolyDataFilter | Transforms points, associated normals and vectors for polygonal dataset
[VertexGlyphFilter](/Java/Filtering/VertexGlyphFilter) | vtkVertexGlyphFilter | Creates a set of points and adds a vertex at each point.
[WarpTo](/Java/Filtering/WarpTo) | vtkWarpTo | Deform geometry by warping towards a point

## GeometricObjects

| Example Name | Classes Demonstrated | Description | Image |
| -------------- | ---------------------- | ------------- | ------- |
[Arrow](/Java/GeometricObjects/Arrow) | vtkArrow | Arrow Visualization
[Circle](/Java/GeometricObjects/Circle) | vtkCircle |Circle Visualization
[Cone](/Java/GeometricObjects/Cone) | vtkCone | Cone Visualization
[EllipticalCylinder](/Java/GeometricObjects/EllipticalCylinder) | vtkEllipticalCylinder | EllipticalCylinder
[ConvexPointSet](/Java/GeometricObjects/ConvexPointSet) | vtkConvexPointSet | ConvexPointSet Visualization
[Frustum](/Java/GeometricObjects/Frustum) | vtkFrustum | Frustum Visualization
[Disk](/Java/GeometricObjects/Disk) | vtkDiskSource | Disk Visualization
[Line](/Java/GeometricObjects/Line) | vtkLineSource | Line Visualization
[LongLine](/Java/GeometricObjects/LongLine) | vtkLine | A visualization of a long line
[OrientedCylinder](/Java/GeometricObjects/OrientedCylinder) | vtkOrientedCylinder |Oriented Cylinder visualization
[OrientedArrow](/Java/GeometricObjects/OrientedArrow) | vtkOrientedArrow | Oriented Arrow visualization.
[Polygon](/Java/GeometricObjects/Polygon) | vtkPolygon | Polygon Visualization
[PlanesIntersection](/Java/GeometricObjects/PlanesIntersection) | vtkPlanesIntersection | PlanesIntersection
[RegularPolygonSource](/Java/GeometricObjects/RegularPolygonSource) | vtkRegularPolygonSource| RegularPolygon Visualization
[ParametricObjects](/Java/GeometricObjects/ParametricObjects) | vtkParametricObjects| ParametricObjects Visualization
[Pyramid](/Java/GeometricObjects/Pyramid) | vtkPyramid | Pyramid Visualization
[Quad](/Java/GeometricObjects/Quad) | vtkQuad | Quad Visualization
[ShrinkCube](/Java/GeometricObjects/ShrinkCube) | vtkCubeSource vtkShrinkFilter | Applying shrink filter to an object.
[Vertex](/Java/GeometricObjects/Vertex) | vtkVertex | Vertex Visualization
[TextActor](/Java/GeometricObjects/TextActor) | vtkTextActor | TextActor Demonstration
[Triangle](/Java/GeometricObjects/Triangle) | vtkTriangle | Triangle Visualization
[TriangleStrip](/Java/GeometricObjects/TriangleStrip) | vtkTriangleStrip | Triangle Strip Visualization

## HyperTreeGrid

| Example Name | Classes Demonstrated | Description | Image |
| -------------- | ---------------------- | ------------- | ------- |
[HyperTreeGridSource](/Java/HyperTreeGrid/HyperTreeGridSource) | vtkHyperTreeGridSource |  Demonstration of a hyper-tree grid source.

## Geovis

| Example Name | Classes Demonstrated | Description | Image |
| -------------- | ---------------------- | ------------- | ------- |
[EarthSource](/Java/Geovis/EarthSource) | vtkEarthSource | Earth Source Visualization
[CompassWidget](/Java/Geovis/CompassWidget) | vtkCompassWidget| CompassWidget Visualization

## ImageData

| Example Name | Classes Demonstrated | Description | Image |
| -------------- | ---------------------- | ------------- | ------- |
[ImageNormalize](/Java/ImageData/ImageNormalize) | vtkImageNormalize  | Normalizes the scalar components for each point.

## Graphs

| Example Name | Classes Demonstrated | Description | Image |
| -------------- | ---------------------- | ------------- | ------- |
[VisualizeGraph](/Java/Graphs/VisualizeGraph) | vtkMutableUndirectedGraph  | An example to construct a graph and visualize it.

## Images

| Example Name | Classes Demonstrated | Description | Image |
| -------------- | ---------------------- | ------------- | ------- |
[Actor2D](/Java/Images/Actor2D) | vtkActor2D | A actor that draws 2D data
[StaticImage](/Java/Images/StaticImage) | vtkImageViewer2 | Displays a 2D image
[RTAnalyticSource](/Java/Images/RTAnalyticSource) | vtkRTAnalyticSource | Creates an image for regression testing

## Input and Output

| Example Name | Classes Demonstrated | Description | Image |
| -------------- | ---------------------- | ------------- | ------- |
[JPEGWriter](/Java/IO/JPEGWriter) | vtkJPEGWriter | Write a JPEG file.
[ReadVTP](/Java/IO/ReadVTP) | vtkXMLPolyDataReader | Read a VTK XML PolyData file.
[WriteVTP](/Java/IO/WriteVTP) | vtkXMLPolyDataWriter | Write a VTK XML PolyData file.

## Implicit Functions and Iso-surfaces

| Example Name | Classes Demonstrated | Description | Image |
| -------------- | ---------------------- | ------------- | ------- |
[ImplicitDataSet](/Java/ImplicitFunctions/ImplicitDataSet) | | Implicit functions, implicit data set.
[ImplicitSphere](/Java/ImplicitFunctions/ImplicitSphere) | vtkSphere vtkAppendPolyData vtkTubeFilter | ImplicitFunctions, Append poly data, tube filter, sphere

## Data Structures

| Example Name | Classes Demonstrated | Description | Image |
| -------------- | ---------------------- | ------------- | ------- |
[VisualizeKDTree](/Java/DataStructures/VisualizeKDTree) | vtkKdTreePointLocator | Show the levels of a KD Tree.

## Image Processing

| Example Name | Classes Demonstrated | Description | Image |
| -------------- | ---------------------- | ------------- | ------- |
[ImageTest](/Java/Imaging/ImageTest) | vtkImageReader2Factory | use Java File Dialog to select na image file to display.
[ShotNoise](/Java/ImageProcessing/ShotNoise) | vtkImageCanvasSource2D vtkPNGWriter | Create an image using vtkImageCanvasSource2D and write it to a file.


## Rendering

| Example Name | Classes Demonstrated | Description | Image |
| -------------- | ---------------------- | ------------- | ------- |
[AmbientSpheres](/Java/Rendering/AmbientSpheres) | vtkProperty | Demonstrates the effect of ambient lighting on spheres.
[Cone6](/Java/Rendering/Cone6) | vtkBoxWidget vtkInteractorStyleTrackballCamera | This example introduces 3D widgets. 3D widgets take advantage of the event/observer design pattern. Corresponds to the missing Step 6 Java example from VTK/Examples/Tutorial.
[Mace](/Java/Rendering/Mace) | | An example of multiple inputs and outputs.

## Lighting

| Example Name | Classes Demonstrated | Description | Image |
| -------------- | ---------------------- | ------------- | ------- |
[SpotLight](/Java/Lighting/SpotLight) | vtkSpotLight | vtkSpotLight Demonstration
[LightActor](/Java/Lighting/LightActor) | vtkLightActor| vtkLightActor Demonstration

<<<<<<< HEAD
=======
## Math

| Example Name | Classes Demonstrated | Description | Image |
| -------------- | ---------------------- | ------------- | ------- |
[MatrixInverse](/Java/Math/MatrixInverse) | vtkMatrix3x3 | Represents and manipulates  3x3 transformation matrices.
>>>>>>> 117f7673

## Parallel

| Example Name | Classes Demonstrated | Description | Image |
| -------------- | ---------------------- | ------------- | ------- |
[ExodusIIWriter](/Java/Parallel/ExodusIIWriter) | vtkExodusIIWriter | Example Program to demonstrates how to use vtkExodusIIWriter

## PolyData

| Example Name | Classes Demonstrated | Description | Image |
| -------------- | ---------------------- | ------------- | ------- |
[Stripper](/Java/PolyData/Stripper) | vtkStripper | Stripper
[KochanekSpline](/Java/PolyData/KochanekSpline) | vtkKochanekSpline | KochanekSpline
[ColorDisconnectedRegions](/Java/PolyData/ColorDisconnectedRegions) | vtkColorDisconnectedRegions | ColorDisconnectedRegions
[ColoredPoints](/Java/PolyData/ColoredPoints) | vtkUnsignedCharArray | Example to visualize Colored Points. 
[Outline](/Java/PolyData/Outline) | vtkOutline | Outline
[RibbonFilter](/Java/PolyData/RibbonFilter) | vtkRibbonFilter | RibbonFilter
[ColorCells](/Java/PolyData/ColorCells) | vtkColorCells | ColorCells
[TubeFilter](/Java/PolyData/TubeFilter) | vtkTubeFilter | TubeFilter
[ConvexHullShrinkWrap](/Java/PolyData/ConvexHullShrinkWrap) | vtkConvexHullShrinkWrap | ConvexHullShrinkWrap
[MeshQuality](/Java/PolyData/MeshQuality) | vtkMeshQuality | MeshQuality
[ColorCellsWithRGB](/Java/PolyData/ColorCellsWithRGB) | vtkColorCellsWithRGB | ColorCellsWithRGB
[Reflection](/Java/PolyData/Reflection) | vtkReflection | Reflection
[TriangleColoredPoints](/Java/PolyData/TriangleColoredPoints) | vtkUnsignedCharArray | Adding color to each vertex of a triangle
[TransformFilter](/Java/PolyData/TransformFilter) | vtkTransformFilter | Transforms points, associated normals and vectors



| Example Name | Classes Demonstrated | Description | Image |
| -------------- | ---------------------- | ------------- | ------- |
[AVI](/Java/Untested/Video/AVI) | vtkAVIWriter | An example to demonstrate how to make an AVI video using vtkAVIWriter


| Example Name | Classes Demonstrated | Description | Image |
| -------------- | ---------------------- | ------------- | ------- |
[RenderView](/Java/Views/RenderView) | vtkRenderView | An easier way to make objects appear on the screen using RenderView

## Utilities

| Example Name | Classes Demonstrated | Description | Image |
| -------------- | ---------------------- | ------------- | ------- |
[FullScreen](/Java/Utilities/FullScreen) | vtkRenderWindow | Example to Display Actors in a Full Screen Render Window
[TimerLog](/Java/Utilities/TimerLog) | vtkTimerLog | Example to Demonstrate Timer support and logging.


### Arrays

| Example Name | Classes Demonstrated | Description | Image |
| -------------- | ---------------------- | ------------- | ------- |
[UnKnownLengthArray](/Java/Utilities/UnKnownLengthArray) | vtkFloatArray | UnKnown Length Array
[KnownLengthArray](/Java/Utilities/KnownLengthArray) | vtkFloatArray | Known Length Array

## Video
| Example Name | Classes Demonstrated | Description | Image |
| -------------- | ---------------------- | ------------- | ------- |
[OggTheora](/Java/Video/AVI) | vtkOggTheoraWriter | Uses the ogg and theora libraries to write video files.

## Visualization

| Example Name | Classes Demonstrated | Description | Image |
| -------------- | ---------------------- | ------------- | ------- |
[AnimDataCone](/Java/Visualization/AnimDataCone) | vtkRenderWindowInteractor | Animate a cone by modifying the polydata points - uses Interaction M key (Motion) to toggle animation.
[Animation](/Java/Visualization/Animation) |  | Move a sphere across a scene
[BackfaceCulling](/Java/Visualization/BackfaceCulling) | | Turn on/off fast culling of polygons based on orientation of normal with respect to camera.
[AnnotatedCubeActor](/Java/Visualization/AnnotatedCubeActor) | vtkAnnotatedCubeActor | A 3D cube with face labels.
[BackgroundColor](/Java/Visualization/BackgroundColor) |  |  Example program to set the background color of the render window
[BackgroundGradient](/Java/Visualization/BackgroundGradient) |  | viewport having gradient background using the Background (bottom) and Background2 (top) colors.
[Camera](/Java/Visualization/Camera) | vtkCamera | A virtual camera for 3D rendering.
[CameraActor](/Java/Visualization/CameraActor) | vtkCameraActor | A frustum to represent a camera.
[ColorAnActor](/Java/Visualization/ColorAnActor) | vtkActor vtkCanvas | Switch style interaction adds C and A key actions for selecting Camera or Actor interaction, and T and J key actions for Trackball or Joystick interaction mode. Adds charEvent observer callback to restore the missing E and Q events to quit.
[Cursor2D](/Java/Visualization/Cursor2D) | vtkCursor2D | Generates a 2D Cursor Representation.
[Cursor3D](/Java/Visualization/Cursor3D) | vtkCursor3D | Generates a 3D Cursor Representation
[CursorShape](/Java/Visualization/CursorShape) | | Change the shape of the cursor. 
[Cutter](/Java/VisualizationAlgorithms/Cutter) | vtkCutter | How to use vtkCutter by cutting through a cube.
[Follower](/Java/Visualization/Follower) | vtkFollower | Draw text that stays right side up.
[OrientedGlyphs](/Java/Visualization/OrientedGlyphs) | vtkGlyph3D | Copies oriented and scaled glyph geometry to every input point
[VectorFieldExample](/Java/Visualization/VectorFieldExample) | vtkXMLUnstructuredGridReader, vtkThresholdPoints, vtkGlyph3D | A vector field visualisation.
[WireframeSphere](/Java/Visualization/WireframeSphere) | vtkSphere | A Wireframe Sphere Visualization.

## Graphs

| Example Name | Classes Demonstrated | Description | Image |
| -------------- | ---------------------- | ------------- | ------- |
[SelectGraphVertices](/Java/Graphs/SelectGraphVertices) | vtkAnnotationLink | Select Edges and vertices in a graph

## SimpleOperations

| Example Name | Classes Demonstrated | Description | Image |
| -------------- | ---------------------- | ------------- | ------- |
[DistanceBetweenPoints](/Java/SimpleOperations/DistanceBetweenPoints) | vtkMath | Example Program to find squared distance and the Euclidean distance between two 3D points.
[PerspectiveTransform](/Java/SimpleOperations/PerspectiveTransform) | vtkPerspectiveTransform | It is used to describe the full range of homogeneous transformations. It was designed in particular to describe a camera-view of a scene
[ProjectPointPlane](/Java/SimpleOperations/ProjectPointPlane) | vtkPlane | Performs various plane computations.
[RandomSequence](/Java/SimpleOperations/RandomSequence) | vtkMinimalStandardRandomSequence | Park and Miller Sequence of pseudo random numbers.

## Swing Integration

| Example Name | Classes Demonstrated | Description | Image |
| -------------- | ---------------------- | ------------- | ------- |
[JFrameRender](/Java/SwingIntegration/JFrameRenderer) | vtkRenderWindowPanel | Render a scene in a JFrame using a vtkRenderWindowPanel
[SwingHandleMouseEvent](/Java/SwingIntegration/SwingHandleMouseEvent) | vtkRenderWindowPanel | Display in a JLabel the point the mouse is hovering over using a mouse listener

## Widgets

| Example Name | Classes Demonstrated | Description | Image |
| -------------- | ---------------------- | ------------- | ------- |
[AngleWidget](/Java/Widgets/AngleWidget) | vtkAngleWidget | AngleWidget Demonstration
[AngleWidget2D](/Java/Widgets/AngleWidget2D) | vtkAngleWidget2D | AngleWidget2D Demonstration
[BalloonWidget](/Java/Widgets/BalloonWidget) |  vtkBalloonWidget | The balloon text describes each object when you hover it.
[DistanceWidget](/Java/Widgets/DistanceWidget) | vtkDistanceWidget | Measures the distance between two points.
[ImageTracerWidgetNonPlanar](/Java/Widgets/ImageTracerWidgetNonPlanar) | vtkImageTracerWidget | 3D widget for tracing on planar props.
[PlaneWidget](/Java/Widgets/PlaneWidget) | vtkPlaneWidget | A finite (bounded) plane that can be interactively placed in a scene.
[SeedWidget](/Java/Widgets/SeedWidget) | vtkSeedWidget | Places multiple seed points, where a user moves the cursor to and clicks it.
[SplineWidget](/Java/Widgets/SplineWidget) | vtkSplineWidget | SplineWidget Demonstration
[TextWidget](/Java/Widgets/TextWidget) | vtkTextWidget | Widget for placing text on overlay plane.<|MERGE_RESOLUTION|>--- conflicted
+++ resolved
@@ -145,14 +145,14 @@
 [SpotLight](/Java/Lighting/SpotLight) | vtkSpotLight | vtkSpotLight Demonstration
 [LightActor](/Java/Lighting/LightActor) | vtkLightActor| vtkLightActor Demonstration
 
-<<<<<<< HEAD
-=======
+
+
 ## Math
 
 | Example Name | Classes Demonstrated | Description | Image |
 | -------------- | ---------------------- | ------------- | ------- |
 [MatrixInverse](/Java/Math/MatrixInverse) | vtkMatrix3x3 | Represents and manipulates  3x3 transformation matrices.
->>>>>>> 117f7673
+
 
 ## Parallel
 
