--- conflicted
+++ resolved
@@ -186,13 +186,6 @@
     return EXIT_FAILURE;
   }
 
-  //Parse input argument
-  std::string inputFilename = argv[1];
-
-<<<<<<< HEAD
-=======
-  //Read the image
->>>>>>> 097b3579
   // Read the image
   vtkSmartPointer<vtkImageReader2Factory> readerFactory =
     vtkSmartPointer<vtkImageReader2Factory>::New();
