macro(Requires_GitLfs example)
  file(READ "${WikiExamples_SOURCE_DIR}/src/Testing/Data/GitLfsInstalled" data)
  message(STATUS "data|${data}|")
<<<<<<< HEAD
  if (NOT data STREQUAL "GitLfsNotInstalled")
=======
  if (data STREQUAL "GitLfsNotInstalled")
>>>>>>> a71a1124
    message(STATUS "VTKWikiExamples: ${example} requires git lfs to be installed and will not be built")
    string(REGEX REPLACE "[^;]*${example}.cxx"
           "" ALL_FILES "${ALL_FILES}")
    string(REGEX REPLACE "[^;]*${example}.ui"
           "" ALL_UI_FILES "${ALL_UI_FILES}")
  endif()
endmacro()<|MERGE_RESOLUTION|>--- conflicted
+++ resolved
@@ -1,11 +1,6 @@
 macro(Requires_GitLfs example)
   file(READ "${WikiExamples_SOURCE_DIR}/src/Testing/Data/GitLfsInstalled" data)
-  message(STATUS "data|${data}|")
-<<<<<<< HEAD
   if (NOT data STREQUAL "GitLfsNotInstalled")
-=======
-  if (data STREQUAL "GitLfsNotInstalled")
->>>>>>> a71a1124
     message(STATUS "VTKWikiExamples: ${example} requires git lfs to be installed and will not be built")
     string(REGEX REPLACE "[^;]*${example}.cxx"
            "" ALL_FILES "${ALL_FILES}")
